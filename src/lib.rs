--- conflicted
+++ resolved
@@ -5,11 +5,8 @@
 pub mod content_container;
 mod message_status;
 
-<<<<<<< HEAD
 pub use content_container::{
-    Disposition, Error, Result, Expiration, InReplyTo, MimiContent, NestedPart, NestedPartContent};
+    Disposition, Error, Expiration, InReplyTo, MimiContent, NestedPart, NestedPartContent, Result,
+};
 pub use message_status::{MessageStatus, MessageStatusReport, PerMessageStatus, Timestamp};
-=======
-pub use content_container::{Error, MimiContent};
-pub use serde_bytes::ByteBuf;
->>>>>>> 613510bb
+pub use serde_bytes::ByteBuf;