// SPDX-FileCopyrightText: 2024 Phoenix R&D GmbH <hello@phnx.im>
//
// SPDX-License-Identifier: AGPL-3.0-or-later

use serde::{
    de::{self, Unexpected},
    Deserialize, Serialize,
};
use serde_bytes::ByteBuf;
<<<<<<< HEAD
use serde_list::{ExternallyTagged, Serde_custom_u8, Serde_list};
use sha2::Digest;
use std::{
    collections::HashMap,
    io::Cursor,
    time::{SystemTime, UNIX_EPOCH},
};
=======
use serde_list::{ExternallyTagged, Serde_custom, Serde_list};
use std::{collections::HashMap, io::Cursor};
>>>>>>> 613510bb

use crate::{MessageStatus, MessageStatusReport, PerMessageStatus, Timestamp};

#[derive(Debug, thiserror::Error)]
pub enum Error {
    #[error("unsupported content type")]
    UnsupportedContentType,
    #[error("not UTF-8")]
    NotUtf8,
    #[error("deserialization failed")]
    DeserializationFailed,
}

pub type Result<T, E = Error> = std::result::Result<T, E>;

#[derive(Serde_list, PartialEq, Eq, Debug, Clone, Default)]
pub struct MimiContent {
    pub replaces: Option<ByteBuf>,
    pub topic_id: ByteBuf,
    pub expires: Option<Expiration>, // TODO: RFC does not allow null
    pub in_reply_to: Option<InReplyTo>, // TODO: Replace struct with hash
    pub last_seen: Vec<ByteBuf>,
    pub extensions: HashMap<String, ByteBuf>, // TODO: Enforce max sizes
    pub nested_part: NestedPart,
    // TODO: Wrapper struct for MessageDerivedValues, like messageId, roomUrl,
    // hubAcceptedTimestamp?
}

impl MimiContent {
    pub fn message_id(&self, sender: &[u8], room: &[u8]) -> Vec<u8> {
        let mut value = Vec::new();
        value.extend(sender);
        value.extend(room);
        value.extend(self.serialize());
        // result.extend(self.salt);

        let hash = sha2::Sha256::digest(value);
        let mut result = vec![0x01];
        result.extend(&hash[0..30]);
        result
    }
}

impl MimiContent {
    pub fn simple_markdown_message(markdown: String) -> Self {
        Self {
            replaces: None,
            topic_id: ByteBuf::from(b""),
            expires: None,
            in_reply_to: None,
            last_seen: vec![],
            extensions: HashMap::new(),
            nested_part: NestedPart {
                disposition: Disposition::Render,
                language: "".to_owned(),
                part: NestedPartContent::SinglePart {
                    content_type: "text/markdown".to_owned(),
                    content: ByteBuf::from(markdown.into_bytes()),
                },
            },
        }
    }

    pub fn simple_delivery_receipt(targets: &[&[u8]]) -> Self {
        let report = MessageStatusReport {
            timestamp: Timestamp(
                SystemTime::now()
                    .duration_since(UNIX_EPOCH)
                    .unwrap()
                    .as_secs(),
            ),
            statuses: targets
                .into_iter()
                .map(|target| PerMessageStatus {
                    mimi_id: target.to_vec(),
                    status: MessageStatus::Delivered,
                })
                .collect(),
        };

        Self {
            replaces: None,
            topic_id: ByteBuf::from(b""),
            expires: None,
            in_reply_to: None,
            last_seen: vec![],
            extensions: HashMap::new(),
            nested_part: NestedPart {
                disposition: Disposition::Unspecified,
                language: "".to_owned(),
                part: NestedPartContent::SinglePart {
                    content_type: "application/mimi-message-status".to_owned(),
                    content: ByteBuf::from(report.serialize()),
                },
            },
        }
    }

    pub fn string_rendering(&self) -> Result<String> {
        // For now, we only support SingleParts that contain markdown messages.
        match &self.nested_part.part {
            NestedPartContent::SinglePart {
                content,
                content_type,
            } if content_type == "text/markdown" => {
                let markdown =
                    String::from_utf8(content.clone().into_vec()).map_err(|_| Error::NotUtf8)?;
                Ok(markdown)
            }
            _ => Err(Error::UnsupportedContentType),
        }
    }

    pub fn serialize(&self) -> Vec<u8> {
        let mut result = Vec::new();
        ciborium::ser::into_writer(&self, &mut result).unwrap();
        result
    }

    pub fn deserialize(input: &[u8]) -> Result<Self> {
        ciborium::de::from_reader(Cursor::new(input)).map_err(|_| Error::DeserializationFailed)
    }
}

#[derive(Serde_list, PartialEq, Eq, Debug, Clone)]
pub struct Expiration {
    pub relative: bool,
    pub time: u32,
}

#[derive(Serde_list, PartialEq, Eq, Debug, Clone)]
pub struct InReplyTo {
    pub message: ByteBuf,
    pub hash_alg: HashAlgorithm,
    pub hash: ByteBuf,
}

/// Content Hashing Algorithm
///
/// See [Named Information Hash Algorithm Registry].
///
/// [Named Information Hash Algorithm Registry]: https://www.iana.org/assignments/named-information/named-information.xhtml
#[derive(Serde_custom, Debug, Clone, Copy, Eq, PartialEq, Default)]
#[repr(u8)]
#[non_exhaustive]
#[allow(non_camel_case_types)]
pub enum HashAlgorithm {
    #[default]
    Unspecified = 0,
    /// [RFC6920](https://www.rfc-editor.org/rfc/rfc6920.html)
    Sha256 = 1,
    /// [RFC6920](https://www.rfc-editor.org/rfc/rfc6920.html)
    Sha256_128 = 2,
    /// [RFC6920](https://www.rfc-editor.org/rfc/rfc6920.html)
    Sha256_120 = 3,
    /// [RFC6920](https://www.rfc-editor.org/rfc/rfc6920.html)
    Sha256_96 = 4,
    /// [RFC6920](https://www.rfc-editor.org/rfc/rfc6920.html)
    Sha256_64 = 5,
    /// [RFC6920](https://www.rfc-editor.org/rfc/rfc6920.html)
    Sha256_32 = 6,
    /// [FIPS 180-4](https://nvlpubs.nist.gov/nistpubs/FIPS/NIST.FIPS.180-4.pdf)
    Sha384 = 7,
    /// [FIPS 180-4](https://nvlpubs.nist.gov/nistpubs/FIPS/NIST.FIPS.180-4.pdf)
    Sha512 = 8,
    /// [FIPS 202](https://nvlpubs.nist.gov/nistpubs/FIPS/NIST.FIPS.202.pdf)
    Sha3_224 = 9,
    /// [FIPS 202](https://nvlpubs.nist.gov/nistpubs/FIPS/NIST.FIPS.202.pdf)
    Sha3_256 = 10,
    /// [FIPS 202](https://nvlpubs.nist.gov/nistpubs/FIPS/NIST.FIPS.202.pdf)
    Sha3_384 = 11,
    /// [FIPS 202](https://nvlpubs.nist.gov/nistpubs/FIPS/NIST.FIPS.202.pdf)
    Sha3_512 = 12,
    /// Custom hash algorithm
    Custom(u8),
}

#[derive(Serde_list, Debug, Clone, PartialEq, Eq, Default)]
pub struct NestedPart {
    pub disposition: Disposition,
    pub language: String, // TODO: Parse as Vec<LanguageTag> ?
    #[externally_tagged]
    pub part: NestedPartContent,
}

#[derive(Serde_custom, Debug, Clone, Copy, Eq, PartialEq, Default)]
#[repr(u8)]
pub enum Disposition {
    #[default]
    Unspecified = 0,
    Render = 1,
    Reaction = 2,
    Profile = 3,
    Inline = 4,
    Icon = 5,
    Attachment = 6,
    Session = 7,
    Preview = 8,
    Custom(u8),
}

#[derive(ExternallyTagged, Debug, Clone, PartialEq, Eq, Default)]
#[repr(u8)]
#[allow(clippy::enum_variant_names)]
pub enum NestedPartContent {
    #[default]
    NullPart = 0,
    SinglePart {
        content_type: String,
        content: ByteBuf,
    } = 1,
    ExternalPart {
        content_type: String,
        url: String,
        expires: u32,
        size: u64,
        enc_alg: EncryptionAlgorithm,
        key: ByteBuf,
        nonce: ByteBuf,
        aad: ByteBuf,
        hash_alg: HashAlgorithm,
        content_hash: ByteBuf,
        description: String,
        filename: String,
    } = 2,
    MultiPart {
        part_semantics: PartSemantics,
        parts: Vec<NestedPart>,
    } = 3,
}

#[derive(Debug, PartialEq, Eq, Clone, Copy, Serde_custom)]
#[repr(u16)]
pub enum EncryptionAlgorithm {
    None = 0,
    /// Reference: [RFC5116](https://www.rfc-editor.org/rfc/rfc5116.html)
    Aes128Gcm = 1,
    /// Reference: [RFC5116](https://www.rfc-editor.org/rfc/rfc5116.html)
    Aes256Gcm = 2,
    /// Reference: [RFC5116](https://www.rfc-editor.org/rfc/rfc5116.html)
    Aes128Ccm = 3,
    /// Reference: [RFC5116](https://www.rfc-editor.org/rfc/rfc5116.html)
    Aes256Ccm = 4,
    /// Reference: [RFC5282](https://www.rfc-editor.org/rfc/rfc5282.html)
    Aes128Gcm8 = 5,
    /// Reference: [RFC5282](https://www.rfc-editor.org/rfc/rfc5282.html)
    Aes256Gcm8 = 6,
    /// Reference: [RFC5282](https://www.rfc-editor.org/rfc/rfc5282.html)
    Aes128Gcm12 = 7,
    /// Reference: [RFC5282](https://www.rfc-editor.org/rfc/rfc5282.html)
    Aes256Gcm12 = 8,
    /// Reference: [RFC5282](https://www.rfc-editor.org/rfc/rfc5282.html)
    Aes128CcmShort = 9,
    /// Reference: [RFC5282](https://www.rfc-editor.org/rfc/rfc5282.html)
    Aes256CcmShort = 10,
    /// Reference: [RFC5282](https://www.rfc-editor.org/rfc/rfc5282.html)
    Aes128CcmShort8 = 11,
    /// Reference: [RFC5282](https://www.rfc-editor.org/rfc/rfc5282.html)
    Aes256CcmShort8 = 12,
    /// Reference: [RFC5282](https://www.rfc-editor.org/rfc/rfc5282.html)
    Aes128CcmShort12 = 13,
    /// Reference: [RFC5282](https://www.rfc-editor.org/rfc/rfc5282.html)
    Aes256CcmShort12 = 14,
    /// Reference: [RFC5297](https://www.rfc-editor.org/rfc/rfc5297.html)
    AesSivCmac256 = 15,
    /// Reference: [RFC5297](https://www.rfc-editor.org/rfc/rfc5297.html)
    AesSivCmac384 = 16,
    /// Reference: [RFC5297](https://www.rfc-editor.org/rfc/rfc5297.html)
    AesSivCmac512 = 17,
    /// Reference: [RFC6655](https://www.rfc-editor.org/rfc/rfc6655.html)
    Aes128Ccm8 = 18,
    /// Reference: [RFC6655](https://www.rfc-editor.org/rfc/rfc6655.html)
    Aes256Ccm8 = 19,
    /// Reference: [RFC7253, Section 3.1](https://www.rfc-editor.org/rfc/rfc7253.html#section-3.1)
    Aes128OcbTaglen128 = 20,
    /// Reference: [RFC7253, Section 3.1](https://www.rfc-editor.org/rfc/rfc7253.html#section-3.1)
    Aes128OcbTaglen96 = 21,
    /// Reference: [RFC7253, Section 3.1](https://www.rfc-editor.org/rfc/rfc7253.html#section-3.1)
    Aes128OcbTaglen64 = 22,
    /// Reference: [RFC7253, Section 3.1](https://www.rfc-editor.org/rfc/rfc7253.html#section-3.1)
    Aes192OcbTaglen128 = 23,
    /// Reference: [RFC7253, Section 3.1](https://www.rfc-editor.org/rfc/rfc7253.html#section-3.1)
    Aes192OcbTaglen96 = 24,
    /// Reference: [RFC7253, Section 3.1](https://www.rfc-editor.org/rfc/rfc7253.html#section-3.1)
    Aes192OcbTaglen64 = 25,
    /// Reference: [RFC7253, Section 3.1](https://www.rfc-editor.org/rfc/rfc7253.html#section-3.1)
    Aes256OcbTaglen128 = 26,
    /// Reference: [RFC7253, Section 3.1](https://www.rfc-editor.org/rfc/rfc7253.html#section-3.1)
    Aes256OcbTaglen96 = 27,
    /// Reference: [RFC7253, Section 3.1](https://www.rfc-editor.org/rfc/rfc7253.html#section-3.1)
    Aes256OcbTaglen64 = 28,
    /// Reference: [RFC8439](https://www.rfc-editor.org/rfc/rfc8439.html)
    Chacha20Poly1305 = 29,
    /// Reference: [RFC8452](https://www.rfc-editor.org/rfc/rfc8452.html)
    Aes128GcmSiv = 30,
    /// Reference: [RFC8452](https://www.rfc-editor.org/rfc/rfc8452.html)
    Aes256GcmSiv = 31,
    /// Reference: [draft-irtf-cfrg-aegis-aead-08](https://datatracker.ietf.org/doc/draft-irtf-cfrg-aegis-aead/08/)
    Aegis128L = 32,
    /// Reference: [draft-irtf-cfrg-aegis-aead-08](https://datatracker.ietf.org/doc/draft-irtf-cfrg-aegis-aead/08/)
    Aegis256 = 33,
    /// Unknown algorithm
    Custom(u16),
}

#[derive(Serde_custom, Debug, Clone, Copy, PartialEq, Eq)]
#[repr(u8)]
pub enum PartSemantics {
    ChooseOne = 0,
    SingleUnit = 1,
    ProcessAll = 2,
    Custom(u8),
}

#[cfg(test)]
mod tests {
    use super::*;

    fn hex_decode(input: &str) -> Vec<u8> {
        let raw = input
            .lines()
            .map(|l| {
                if let Some(index) = l.find('#') {
                    &l[..index]
                } else {
                    l
                }
                .replace(' ', "")
            })
            .collect::<String>();

        hex::decode(raw).unwrap()
    }

    #[test]
    fn original_message() {
        let value = MimiContent {
            replaces: None,
            topic_id: ByteBuf::from(b""),
            expires: None,
            in_reply_to: None,
            last_seen: vec![],
            extensions: HashMap::new(),
            nested_part: NestedPart {
                disposition: Disposition::Render,
                language: "".to_owned(),
                part: NestedPartContent::SinglePart {
                    // Mistake in content format draft: It says variant=GFM here
                    content_type: "text/markdown;charset=utf-8".to_owned(),
                    content: ByteBuf::from(
                        b"Hi everyone, we just shipped release 2.0. __Good work__!",
                    ),
                },
            },
        };

        let result = value.serialize();

        // Test deserialization
        let value2 = MimiContent::deserialize(&result).unwrap();
        assert_eq!(value, value2);

        // TODO: Mimi draft is wrong here
        let target = hex_decode(
            r#"
            87                                      # array(7)
               f6                                   # primitive(22)
               40                                   # bytes(0)
                                                    # ""
               f6                                   # primitive(22)
               f6                                   # primitive(22)
               80                                   # array(0)
               a0                                   # map(0)
               85                                   # array(6)
                  01                                # unsigned(1)
                  60                                # text(0)
                                                    # ""
                  01                                # unsigned(1)
                  78 1b                             # text(27)
                     746578742f6d61726b646f776e3b636861727365743d7574662d38
                     # "text/markdown;charset=utf-8"
                  58 38                             # bytes(56)
                     48692065766572796f6e652c207765206a757374207368697070656420
                     72656c6561736520322e302e205f5f476f6f6420776f726b5f5f21
                     # "Hi everyone, we just shipped release 2.0. __Good work__!"
            "#,
        );

        assert_eq!(hex::encode(result), hex::encode(target));
    }

    #[test]
    fn reply() {
        let value = MimiContent {
            replaces: None,
            topic_id: ByteBuf::from(b""),
            expires: None,
            in_reply_to: Some(InReplyTo {
                message: hex::decode(
                    "d3c14744d1791d02548232c23d35efa97668174ba385af066011e43bd7e51501",
                )
                .unwrap()
                .into(),
                hash_alg: HashAlgorithm::Sha256,
                hash: hex::decode(
                    "6b44053cb68e3f0cdd219da8d7104afc2ae5ffff782154524cef093de39345a5",
                )
                .unwrap()
                .into(),
            }),
            last_seen: vec![hex::decode(
                "d3c14744d1791d02548232c23d35efa97668174ba385af066011e43bd7e51501",
            )
            .unwrap()
            .into()],
            extensions: HashMap::new(),
            nested_part: NestedPart {
                disposition: Disposition::Render,
                language: "".to_owned(),
                part: NestedPartContent::SinglePart {
                    content_type: "text/markdown;charset=utf-8".to_owned(), // Mistake in content format draft: It says variant=GFM here
                    content: ByteBuf::from(b"Right on! _Congratulations_ 'all!"),
                },
            },
        };

        let result = value.serialize();

        // Test deserialization
        let value2 = MimiContent::deserialize(&result).unwrap();
        assert_eq!(value, value2);

        // Taken from MIMI content format draft
        let target = hex_decode(
            r#"
            87                                      # array(7)
               f6                                   # primitive(22)
               40                                   # bytes(0)
                                                    # ""
               f6                                   # primitive(22)
               83                                   # array(3)
                  58 20                             # bytes(32)
                     d3c14744d1791d02548232c23d35efa97668174ba385af066011e43bd7e51501
                  01                                # unsigned(1)
                  58 20                             # bytes(32)
                     6b44053cb68e3f0cdd219da8d7104afc2ae5ffff782154524cef093de39345a5
               81                                   # array(1)
                  58 20                             # bytes(32)
                     d3c14744d1791d02548232c23d35efa97668174ba385af066011e43bd7e51501
               a0                                   # map(0)
               85                                   # array(6)
                  01                                # unsigned(1)
                  60                                # text(0)
                                                    # ""
                  01                                # unsigned(1)
                  78 1b                             # text(27)
                     746578742f6d61726b646f776e3b636861727365743d7574662d38
                     # "text/markdown;charset=utf-8"
                  58 21                             # bytes(33)
                     5269676874206f6e21205f436f6e67726174756c6174696f6e735f2027616c6c21
                     # "Right on! _Congratulations_ 'all!"
            "#,
        );

        assert_eq!(hex::encode(result), hex::encode(target));
    }

    #[test]
    fn reaction() {
        let value = MimiContent {
            replaces: None,
            topic_id: ByteBuf::from(b""),
            expires: None,
            in_reply_to: Some(InReplyTo {
                message: hex::decode(
                    "d3c14744d1791d02548232c23d35efa97668174ba385af066011e43bd7e51501",
                )
                .unwrap()
                .into(),
                hash_alg: HashAlgorithm::Sha256,
                hash: hex::decode(
                    "6b44053cb68e3f0cdd219da8d7104afc2ae5ffff782154524cef093de39345a5",
                )
                .unwrap()
                .into(),
            }),
            last_seen: vec![hex::decode(
                "e701beee59f9376282f39092e1041b2ac2e3aad1776570c1a28de244979c71ed",
            )
            .unwrap()
            .into()],
            extensions: HashMap::new(),
            nested_part: NestedPart {
                disposition: Disposition::Reaction,
                language: "".to_owned(),
                part: NestedPartContent::SinglePart {
                    content_type: "text/plain;charset=utf-8".to_owned(),
                    content: ByteBuf::from("♥"),
                },
            },
        };

        let result = value.serialize();

        // Test deserialization
        let value2 = MimiContent::deserialize(&result).unwrap();
        assert_eq!(value, value2);

        // Taken from MIMI content format draft
        let target = hex_decode(
            r#"
            87                                      # array(7)
               f6                                   # primitive(22)
               40                                   # bytes(0)
                                                    # ""
               f6                                   # primitive(22)
               83                                   # array(3)
                  58 20                             # bytes(32)
                     d3c14744d1791d02548232c23d35efa97668174ba385af066011e43bd7e51501
                  01                                # unsigned(1)
                  58 20                             # bytes(32)
                     6b44053cb68e3f0cdd219da8d7104afc2ae5ffff782154524cef093de39345a5
               81                                   # array(1)
                  58 20                             # bytes(32)
                     e701beee59f9376282f39092e1041b2ac2e3aad1776570c1a28de244979c71ed
               a0                                   # map(0)
               85                                   # array(6)
                  02                                # unsigned(2)
                  60                                # text(0)
                                                    # ""
                  01                                # unsigned(1)
                  78 18                             # text(24)
                     746578742f706c61696e3b636861727365743d7574662d38
                     # "text/plain;charset=utf-8"
                  43                                # bytes(3)
                     e299a5                         # "♥"
            "#,
        );

        assert_eq!(hex::encode(result), hex::encode(target));
    }

    #[test]
    fn edit() {
        let value = MimiContent {
            replaces: Some(
                hex::decode(b"e701beee59f9376282f39092e1041b2ac2e3aad1776570c1a28de244979c71ed")
                    .unwrap()
                    .into(),
            ),
            topic_id: ByteBuf::from(b""),
            expires: None,
            in_reply_to: Some(InReplyTo {
                message: hex::decode(
                    "d3c14744d1791d02548232c23d35efa97668174ba385af066011e43bd7e51501",
                )
                .unwrap()
                .into(),
                hash_alg: HashAlgorithm::Sha256,
                hash: hex::decode(
                    "6b44053cb68e3f0cdd219da8d7104afc2ae5ffff782154524cef093de39345a5",
                )
                .unwrap()
                .into(),
            }),
            last_seen: vec![
                hex::decode("4dcab7711a77ea1dd025a6a1a7fe01ab3b0d690f82417663cb752dfcc37779a1")
                    .unwrap()
                    .into(),
                hex::decode("6b50bfdd71edc83554ae21380080f4a3ba77985da34528a515fac3c38e4998b8")
                    .unwrap()
                    .into(),
            ],
            extensions: HashMap::new(),
            nested_part: NestedPart {
                disposition: Disposition::Render,
                language: "".to_owned(),
                part: NestedPartContent::SinglePart {
                    content_type: "text/markdown;charset=utf-8".to_owned(), // Mistake in content format draft: It says variant=GFM here
                    content: ByteBuf::from(b"Right on! _Congratulations_ y'all!"),
                },
            },
        };

        let result = value.serialize();

        // Test deserialization
        let value2 = MimiContent::deserialize(&result).unwrap();
        assert_eq!(value, value2);

        // Taken from MIMI content format draft
        let target = hex_decode(
            r#"
            87                                      # array(7)
               58 20                                # bytes(32)
                  e701beee59f9376282f39092e1041b2ac2e3aad1776570c1a28de244979c71ed
               40                                   # bytes(0)
                                                    # ""
               f6                                   # primitive(22)
               83                                   # array(3)
                  58 20                             # bytes(32)
                     d3c14744d1791d02548232c23d35efa97668174ba385af066011e43bd7e51501
                  01                                # unsigned(1)
                  58 20                             # bytes(32)
                     6b44053cb68e3f0cdd219da8d7104afc2ae5ffff782154524cef093de39345a5
               82                                   # array(2)
                  58 20                             # bytes(32)
                     4dcab7711a77ea1dd025a6a1a7fe01ab3b0d690f82417663cb752dfcc37779a1
                  58 20                             # bytes(32)
                     6b50bfdd71edc83554ae21380080f4a3ba77985da34528a515fac3c38e4998b8
               a0                                   # map(0)
               85                                   # array(6)
                  01                                # unsigned(1)
                  60                                # text(0)
                                                    # ""
                  01                                # unsigned(1)
                  78 1b                             # text(27)
                     746578742f6d61726b646f776e3b636861727365743d7574662d38
                     # "text/markdown;charset=utf-8"
                  58 22                             # bytes(34)
                     5269676874206f6e21205f436f6e67726174756c6174696f6e735f
                     207927616c6c21
                     # "Right on! _Congratulations_ y'all!"
            "#,
        );

        assert_eq!(hex::encode(result), hex::encode(target));
    }

    #[test]
    fn delete() {
        let value = MimiContent {
            replaces: Some(
                hex::decode(b"4dcab7711a77ea1dd025a6a1a7fe01ab3b0d690f82417663cb752dfcc37779a1") // The content draft has a wrong id here
                    .unwrap()
                    .into(),
            ),
            topic_id: ByteBuf::from(b""),
            expires: None,
            in_reply_to: Some(InReplyTo {
                message: hex::decode(
                    "d3c14744d1791d02548232c23d35efa97668174ba385af066011e43bd7e51501",
                )
                .unwrap()
                .into(),
                hash_alg: HashAlgorithm::Sha256,
                hash: hex::decode(
                    "6b44053cb68e3f0cdd219da8d7104afc2ae5ffff782154524cef093de39345a5",
                )
                .unwrap()
                .into(),
            }),
            last_seen: vec![hex::decode(
                "89d3472622a40d6ceeb27c42490fdc64c0e9c20c598f9d7c8e81640dae8db0fb",
            )
            .unwrap()
            .into()],
            extensions: HashMap::new(),
            nested_part: NestedPart {
                disposition: Disposition::Reaction, // The draft writes Render, but uses the number for Reaction
                language: "".to_owned(),
                part: NestedPartContent::NullPart,
            },
        };

        let result = value.serialize();

        // Test deserialization
        let value2 = MimiContent::deserialize(&result).unwrap();
        assert_eq!(value, value2);

        // Taken from MIMI content format draft
        let target = hex_decode(
            r#"
            87                                      # array(7)
               58 20                                # bytes(32)
                  4dcab7711a77ea1dd025a6a1a7fe01ab3b0d690f82417663cb752dfcc37779a1
               40                                   # bytes(0)
                                                    # ""
               f6                                   # primitive(22)
               83                                   # array(3)
                  58 20                             # bytes(32)
                     d3c14744d1791d02548232c23d35efa97668174ba385af066011e43bd7e51501
                  01                                # unsigned(1)
                  58 20                             # bytes(32)
                     6b44053cb68e3f0cdd219da8d7104afc2ae5ffff782154524cef093de39345a5
               81                                   # array(1)
                  58 20                             # bytes(32)
                     89d3472622a40d6ceeb27c42490fdc64c0e9c20c598f9d7c8e81640dae8db0fb
               a0                                   # map(0)
               83                                   # array(4)
                  02                                # unsigned(2)
                  60                                # text(0)
                                                    # ""
                  00                                # unsigned(0)
            "#,
        );

        assert_eq!(hex::encode(result), hex::encode(target));
    }

    #[test]
    fn expiring() {
        let value = MimiContent {
            replaces: None,
            topic_id: ByteBuf::from(b""),
            expires: Some(Expiration { relative: false, time: 1644390004 }),
            in_reply_to: None,
            last_seen: vec![hex::decode(
                "1a771ca1d84f8fda4184a1e02a549e201bf434c6bfcf1237fa45463c6861853b",
            )
            .unwrap()
            .into()],
            extensions: HashMap::new(),
            nested_part: NestedPart {
                disposition: Disposition::Render,
                language: "".to_owned(),
                part: NestedPartContent::SinglePart {
                    content_type: "text/markdown;charset=utf-8".to_owned(), // Mistake in content format draft: It says variant=GFM here
                    content: ByteBuf::from(b"__*VPN GOING DOWN*__\nI'm rebooting the VPN in ten minutes unless anyone objects."),
                },
            },
        };

        let result = value.serialize();

        // Test deserialization
        let value2 = MimiContent::deserialize(&result).unwrap();
        assert_eq!(value, value2);

        // Taken from MIMI content format draft
        let target = hex_decode(
            r#"
            87                                      # array(7)
               f6                                   # primitive(22)
               40                                   # bytes(0)
                                                    # ""
               82                                   # array(2)
                  f4                                # primitive(20)
                  1a 62036674                       # unsigned(1644390004)
               f6                                   # primitive(22)
               81                                   # array(1)
                  58 20                             # bytes(32)
                     1a771ca1d84f8fda4184a1e02a549e201bf434c6bfcf1237fa45463c6861853b
               a0                                   # map(0)
               85                                   # array(6)
                  01                                # unsigned(1)
                  60                                # text(0)
                                                    # ""
                  01                                # unsigned(1)
                  78 1b                             # text(27)
                     746578742f6d61726b646f776e3b636861727365743d7574662d38
                     # "text/markdown;charset=utf-8"
                  58 50                             # bytes(80)
                     5f5f2a56504e20474f494e4720444f574e2a5f5f0a49276d207265
                     626f6f74696e67207468652056504e20696e2074656e206d696e75
                     74657320756e6c65737320616e796f6e65206f626a656374732e
                     # "__*VPN GOING DOWN*__\nI'm rebooting the VPN in ten
                     #  minutes unless anyone objects."
            "#,
        );

        assert_eq!(hex::encode(result), hex::encode(target));
    }

    #[test]
    fn attachments() {
        let value = MimiContent {
            replaces: None,
            topic_id: ByteBuf::from(b""),
            expires: None,
            in_reply_to: None,
            last_seen: vec![hex::decode(
                "5c95a4dfddab84348bcc265a479299fbd3a2eecfa3d490985da5113e5480c7f1",
            )
            .unwrap()
            .into()],
            extensions: HashMap::new(),
            nested_part: NestedPart {
                disposition: Disposition::Attachment,
                language: "en".to_owned(),
                part: NestedPartContent::ExternalPart {
                    content_type: "video/mp4".to_owned(),
                    url: "https://example.com/storage/8ksB4bSrrRE.mp4".to_owned(),
                    expires: 0,
                    size: 708234961,
                    enc_alg: EncryptionAlgorithm::Aes128Gcm,
                    key: hex::decode("21399320958a6f4c745dde670d95e0d8")
                        .unwrap()
                        .into(),
                    nonce: hex::decode("c86cf2c33f21527d1dd76f5b").unwrap().into(),
                    aad: ByteBuf::from(b""),
                    hash_alg: HashAlgorithm::Sha256,
                    content_hash: hex::decode(
                        "9ab17a8cf0890baaae7ee016c7312fcc080ba46498389458ee44f0276e783163",
                    )
                    .unwrap()
                    .into(),
                    description: "2 hours of key signing video".to_owned(),
                    filename: "bigfile.mp4".to_owned(),
                },
            },
        };

        let result = value.serialize();

        // Test deserialization
        let value2 = MimiContent::deserialize(&result).unwrap();
        assert_eq!(value, value2);

        // Taken from MIMI content format draft
        let target = hex_decode(
            r#"
            87                                      # array(7)
               f6                                   # primitive(22)
               40                                   # bytes(0)
                                                    # ""
               f6                                   # primitive(22)
               f6                                   # primitive(22)
               81                                   # array(1)
                  58 20                             # bytes(32)
                     5c95a4dfddab84348bcc265a479299fbd3a2eecfa3d490985da5113e5480c7f1
               a0                                   # map(0)
               8f                                   # array(16)
                  06                                # unsigned(6)
                  62                                # text(2)
                     656e                           # "en"
                  # TODO 00                                # unsigned(0)
                  02                                # unsigned(2)
                  69                                # text(9)
                     766964656f2f6d7034             # "video/mp4"
                  78 2b                             # text(43)
                     68747470733a2f2f6578616d706c652e636f6d2f73746f72616
                     7652f386b7342346253727252452e6d7034
                     # "https://example.com/storage/8ksB4bSrrRE.mp4"
                  00                                # unsigned(0)
                  1a 2a36ced1                       # unsigned(708234961)
                  01                                # unsigned(1)
                  50                                # bytes(16)
                     21399320958a6f4c745dde670d95e0d8
                  4c                                # bytes(12)
                     c86cf2c33f21527d1dd76f5b
                  40                                # bytes(0)
                                                    # ""
                  01                                # unsigned(1)
                  58 20                             # bytes(32)
                     9ab17a8cf0890baaae7ee016c7312fcc080ba46498389458ee44f0276e783163
                  78 1c                             # text(28)
                     3220686f757273206f66206b6579207369676e696e6720766964656f
                     # "2 hours of key signing video"
                  6b                                # text(11)
                     62696766696c652e6d7034         # "bigfile.mp4"
            "#,
        );

        assert_eq!(hex::encode(result), hex::encode(target));
    }

    #[test]
    fn conferencing() {
        let value = MimiContent {
            replaces: None,
            topic_id: ByteBuf::from(b"Foo 118"),
            expires: None,
            in_reply_to: None,
            last_seen: vec![hex::decode(
                "b267614d43e7676d28ef5b15e8676f23679fe365c78849d83e2ba0ae8196ec4e",
            )
            .unwrap()
            .into()],
            extensions: HashMap::new(),
            nested_part: NestedPart {
                disposition: Disposition::Session,
                language: "".to_owned(),
                part: NestedPartContent::ExternalPart {
                    content_type: "".to_owned(),
                    url: "https://example.com/join/12345".to_owned(),
                    expires: 0,
                    size: 0,
                    enc_alg: EncryptionAlgorithm::None,
                    key: ByteBuf::new(),
                    nonce: ByteBuf::new(),
                    aad: ByteBuf::new(),
                    hash_alg: HashAlgorithm::Unspecified,
                    content_hash: ByteBuf::from(b""),
                    description: "Join the Foo 118 conference".to_owned(),
                    filename: "".to_owned(),
                },
            },
        };

        let result = value.serialize();

        // Test deserialization
        let value2 = MimiContent::deserialize(&result).unwrap();
        assert_eq!(value, value2);

        // Taken from MIMI content format draft
        let target = hex_decode(
            r#"
            87                                      # array(7)
               f6                                   # primitive(22)
               47                                   # bytes(7)
                  466f6f20313138                    # "Foo 118"
               f6                                   # primitive(22)
               f6                                   # primitive(22)
               81                                   # array(1)
                  58 20                             # bytes(32)
                     b267614d43e7676d28ef5b15e8676f23679fe365c78849d83e2ba0ae8196ec4e
               a0                                   # map(0)
               8f                                   # array(16)
                  07                                # unsigned(7)
                  60                                # text(0)
                                                    # ""
                  # TODO: RFC HAS EXPLICIT PARTINDEX: 00                                # unsigned(0)
                  02                                # unsigned(2)
                  60                                # text(0)
                                                    # ""
                  78 1e                             # text(30)
                     68747470733a2f2f6578616d706c652e636f6d2f6a6f696e2f3132333435
                     # "https://example.com/join/12345"
                  00                                # unsigned(0)
                  00                                # unsigned(0)
                  00                                # unsigned(0)
                  40                                # bytes(0)
                                                    # ""
                  40                                # bytes(0)
                                                    # ""
                  40                                # bytes(0)
                                                    # ""
                  00                                # unsigned(0)
                  40                                # bytes(0)
                                                    # ""
                  78 1b                             # text(27)
                     4a6f696e2074686520466f6f2031313820636f6e666572656e6365
                     # "Join the Foo 118 conference"
                  60                                # text(0)
                                                    # ""
            "#,
        );

        assert_eq!(hex::encode(result), hex::encode(target));
    }

    #[test]
    fn multipart() {
        let value = MimiContent {
            replaces: None,
            topic_id: ByteBuf::from(b""),
            expires: None,
            in_reply_to: None,
            last_seen: vec![],
            extensions: HashMap::new(),
            nested_part: NestedPart {
                disposition: Disposition::Render,
                language: "".to_owned(),
                part: NestedPartContent::MultiPart {
                    part_semantics: PartSemantics::ChooseOne,
                    parts: vec![
                        NestedPart {
                            disposition: Disposition::Render,
                            language: "".to_owned(),
                            part: NestedPartContent::SinglePart {
                                content_type: "text/markdown;variant=GFM".to_owned(),
                                content: ByteBuf::from(b"# Welcome!"),
                            },
                        },
                        NestedPart {
                            disposition: Disposition::Render,
                            language: "".to_owned(),
                            part: NestedPartContent::SinglePart {
                                content_type: "application/vnd.examplevendor-fancy-im-message"
                                    .to_owned(),
                                content: ByteBuf::from(b"dc861ebaa718fd7c3ca159f71a2001"),
                            },
                        },
                    ],
                },
            },
        };

        let result = value.serialize();

        // Test deserialization
        let value2 = MimiContent::deserialize(&result).unwrap();
        assert_eq!(value, value2);

        // There is no target in the spec
        let target = hex_decode(
            r#"
           87f640f6f680a0850160030082850160017819746578742f6d61726b646f776e3b76617269616e743d47464d4a232057656c636f6d652185016001782e6170706c69636174696f6e2f766e642e6578616d706c6576656e646f722d66616e63792d696d2d6d657373616765581e646338363165626161373138666437633363613135396637316132303031
            "#,
        );

        assert_eq!(hex::encode(result), hex::encode(target));
    }
}<|MERGE_RESOLUTION|>--- conflicted
+++ resolved
@@ -7,18 +7,13 @@
     Deserialize, Serialize,
 };
 use serde_bytes::ByteBuf;
-<<<<<<< HEAD
-use serde_list::{ExternallyTagged, Serde_custom_u8, Serde_list};
+use serde_list::{ExternallyTagged, Serde_custom, Serde_list};
 use sha2::Digest;
 use std::{
     collections::HashMap,
     io::Cursor,
     time::{SystemTime, UNIX_EPOCH},
 };
-=======
-use serde_list::{ExternallyTagged, Serde_custom, Serde_list};
-use std::{collections::HashMap, io::Cursor};
->>>>>>> 613510bb
 
 use crate::{MessageStatus, MessageStatusReport, PerMessageStatus, Timestamp};
 
